--- conflicted
+++ resolved
@@ -1,64 +1,15 @@
 """Region definitions for use in the ILAMB system."""
 
 import os
-<<<<<<< HEAD
-from typing import Union
-=======
-from typing import Literal
->>>>>>> e07a023f
 
 import numpy as np
 import xarray as xr
 
-<<<<<<< HEAD
 import ilamb3.dataset as dset
 
 
 def restrict_to_bbox(
     da: xr.DataArray, lat0: float, latf: float, lon0: float, lonf: float
-=======
-
-def get_dim_name(
-    dset: xr.Dataset | xr.DataArray, dim: Literal["time", "lat", "lon"]
-) -> str:
-    """Return the name of the `dim` dimension from the dataset.
-
-    Parameters
-    ----------
-    dset
-        The input dataset/dataarray.
-    dim
-        The dimension to find in the dataset/dataarray
-
-    Note
-    ----
-    Duplicate of function in ilamb3.database to avoid circular import.
-
-    """
-    dim_names = {
-        "time": ["time"],
-        "lat": ["lat", "latitude", "Latitude", "y"],
-        "lon": ["lon", "longitude", "Longitude", "x"],
-        "depth": ["depth"],
-    }
-    possible_names = dim_names[dim]
-    dim_name = set(dset.dims).intersection(possible_names)
-    if len(dim_name) != 1:
-        msg = f"{dim} dimension not found: {dset.dims}] "
-        msg += f"not in [{','.join(possible_names)}]"
-        raise KeyError(msg)
-    return str(dim_name.pop())
-
-
-def restrict_to_bbox(
-    var: xr.Dataset | xr.DataArray,
-    lat_name: str,
-    lon_name: str,
-    lat0: float,
-    latf: float,
-    lon0: float,
-    lonf: float,
->>>>>>> e07a023f
 ):
     """Return the dataarray selected to the nearest bounding box.
 
@@ -211,22 +162,15 @@
 
     def restrict_to_region(
         self,
-<<<<<<< HEAD
-        var: Union[xr.Dataset, xr.DataArray],
-        label: Union[str, None],
-    ) -> Union[xr.Dataset, xr.DataArray]:
+        var: xr.Dataset | xr.DataArray,
+        label: str | None,
+    ) -> xr.Dataset | xr.DataArray:
         """Given the region label and a variable, return a mask.
 
         ILAMB intermediate netCDF files can contain 2 grids defined by (lat,lon) and
         (lat_,lon_, the composed grid). For this reason, we need to restrict to regions
         one dataarray at a time.
         """
-=======
-        var: xr.Dataset | xr.DataArray,
-        label: str | None,
-    ) -> xr.Dataset | xr.DataArray:
-        """Given the region label and a variable, return a mask."""
->>>>>>> e07a023f
         if label is None:
             return var
         rdata = Regions._regions[label]
