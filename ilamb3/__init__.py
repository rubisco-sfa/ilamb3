"""A library of functions used to benchmark earth system models."""

# import these packages so that units via pint will be possible once anything
# from ilamb is imported.
import importlib
import warnings

import pint_xarray  # noqa
import pooch
import xarray as xr
from cf_xarray.units import units
from numpy.exceptions import RankWarning

from ilamb3._version import __version__  # noqa
from ilamb3.config import conf  # noqa

# additional units that pint/cf-xarray does not handle
units.define("kg = 1e3 * g")
units.define("Mg = 1e6 * g")
units.define("Tg = 1e12 * g")
units.define("Pg = 1e15 * g")
units.define("Sv = 1e6 m**3 / s")
<<<<<<< HEAD
units.define("gC = g")
=======
units.define("@alias W = Watt")
>>>>>>> 13d56ee1

# we don't really have data versions for the collection :/
ILAMB_DATA_VERSION = "0.1"

# remove nuissance warnings from multiple fill values
warnings.simplefilter("ignore", category=xr.SerializationWarning)
warnings.simplefilter("ignore", category=RankWarning)


def ilamb_catalog() -> pooch.Pooch:
    """
    Return the pooch ilamb reference data catalog.

    Returns
    -------
    pooch.Pooch
        The intake ilamb reference data catalog.
    """
    registry = pooch.create(
        path=pooch.os_cache("ilamb3"),
        base_url="https://www.ilamb.org/ILAMB-Data/DATA",
        version=ILAMB_DATA_VERSION,
        env="ILAMB_ROOT",
    )
    registry.load_registry(
        importlib.resources.open_binary("ilamb3.registry", "ilamb.txt")
    )
    return registry


def ilamb3_catalog() -> pooch.Pooch:
    """
    Return the pooch iomb reference data catalog.

    Returns
    -------
    pooch.Pooch
        The intake ilamb reference data catalog.
    """
    registry = pooch.create(
        path=pooch.os_cache("ilamb3"),
        base_url="https://www.ilamb.org/ilamb3-data",
        version=ILAMB_DATA_VERSION,
        env="ILAMB_ROOT",
    )
    registry.load_registry(
        importlib.resources.open_binary("ilamb3.registry", "ilamb3.txt")
    )
    return registry


def iomb_catalog() -> pooch.Pooch:
    """
    Return the pooch iomb reference data catalog.

    Returns
    -------
    pooch.Pooch
        The intake ilamb reference data catalog.
    """
    registry = pooch.create(
        path=pooch.os_cache("ilamb3"),
        base_url="https://www.ilamb.org/IOMB-Data/DATA",
        version=ILAMB_DATA_VERSION,
        env="ILAMB_ROOT",
    )
    registry.load_registry(
        importlib.resources.open_binary("ilamb3.registry", "iomb.txt")
    )
    return registry


def test_catalog() -> pooch.Pooch:
    """
    Return the pooch iomb reference data catalog.

    Returns
    -------
    pooch.Pooch
        The intake ilamb reference data catalog.
    """
    registry = pooch.create(
        path=pooch.os_cache("ilamb3"),
        base_url="https://www.ilamb.org/IOMB-Data/DATA",
        version=ILAMB_DATA_VERSION,
        env="ILAMB_ROOT",
    )
    registry.load_registry(
        importlib.resources.open_binary("ilamb3.registry", "test.txt")
    )
    return registry


__all__ = [
    "dataset",
    "compare",
    "analysis",
    "regions",
    "run",
    "ilamb_catalog,",
    "conf",
    "ILAMB_DATA_VERSION",
]
xr.set_options(keep_attrs=True)<|MERGE_RESOLUTION|>--- conflicted
+++ resolved
@@ -20,11 +20,8 @@
 units.define("Tg = 1e12 * g")
 units.define("Pg = 1e15 * g")
 units.define("Sv = 1e6 m**3 / s")
-<<<<<<< HEAD
 units.define("gC = g")
-=======
 units.define("@alias W = Watt")
->>>>>>> 13d56ee1
 
 # we don't really have data versions for the collection :/
 ILAMB_DATA_VERSION = "0.1"
