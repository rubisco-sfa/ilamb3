--- conflicted
+++ resolved
@@ -86,19 +86,14 @@
 extend-exclude = [
   "docs",
 ]
-<<<<<<< HEAD
-target-version = "py39"
-lint.ignore = [
-=======
 target-version = "py310"
 [tool.ruff.lint]
 ignore = [
->>>>>>> e07a023f
   "E402",
   "E501",
   "E731",
 ]
-lint.select = [
+select = [
   "F", # Pyflakes
   "E", # Pycodestyle
   "W",
