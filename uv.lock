--- conflicted
+++ resolved
@@ -714,11 +714,7 @@
 
 [[package]]
 name = "ilamb3"
-<<<<<<< HEAD
 version = "2025.4.26.post1.dev2+g88a6a01"
-=======
-version = "2025.2.13.post1.dev35+g29288ec.d20250421"
->>>>>>> 8cb9f59b
 source = { editable = "." }
 dependencies = [
     { name = "cartopy" },
